{
  "language": "普通话",
  "chat": "聊天",
  "chats": "聊天",
  "newChat": "新聊天",
  "myPlan": "我的计划",
  "about": "关于",
  "inputPlaceholder": "在这里输入您的消息...",
  "tagline": "DocsGPT 使用 GenAI, 请使用来源审核关键信息.",
  "sourceDocs": "源",
  "none": "无",
  "cancel": "取消",
  "help": "联系支持",
  "emailUs": "给我们发邮件",
  "documentation": "文档",
  "demo": [
    {
      "header": "了解 DocsGPT",
      "query": "DocsGPT 是什么"
    },
    {
      "header": "总结文档",
      "query": "总结当前情况"
    },
    {
      "header": "编写代码",
      "query": "为 /api/answer API 请求编写代码"
    },
    {
      "header": "学习帮助",
      "query": "为背景写出潜在问题"
    }
  ],
  "settings": {
    "label": "设置",
    "general": {
      "label": "般",
      "selectTheme": "选择主题",
      "light": "浅色",
      "dark": "暗色",
      "selectLanguage": "选择语言",
      "chunks": "每个查询处理的块",
      "prompt": "提示",
      "deleteAllLabel": "删除所有对话",
      "deleteAllBtn": "删除所有",
      "addNew": "添加新的",
      "convHistory": "对话历史",
      "none": "无",
      "low": "低",
      "medium": "中",
      "high": "高",
      "unlimited": "无限",
      "default": "默认"
    },
    "documents": {
      "label": "文件",
      "name": "文件名称",
      "date": "向量日期",
      "type": "类型",
      "tokenUsage": "令牌使用",
      "noData": "没有现有的文档"
    },
    "apiKeys": {
      "label": "聊天机器人",
      "name": "名称",
      "key": "API 密钥",
      "sourceDoc": "源文档",
      "createNew": "创建新的",
      "noData": "没有现有的聊天机器人"
    },
    "analytics": {
      "label": "分析"
    },
    "logs": {
      "label": "日志"
    }
  },
  "modals": {
    "uploadDoc": {
      "label": "上传新文档资料",
      "select": "选择如何将文档上传到 DocsGPT",
      "file": "从设备上传",
      "back": "后退",
      "wait": "请稍等 ...",
      "remote": "从网站收集",
      "start": "开始聊天",
      "name": "名称",
      "choose": "选择文件",
<<<<<<< HEAD
      "info": "请上传 .pdf, .txt, .rst, .docx, .md, .json, .zip 文件，限 25MB",
=======
      "info": "请上传 .pdf, .txt, .rst, .csv, .xlsx, .docx, .md, .html, .epub, .zip 文件，限 25MB",
>>>>>>> c44ff77e
      "uploadedFiles": "已上传文件",
      "cancel": "取消",
      "train": "训练",
      "link": "链接",
      "urlLink": "URL 链接",
      "repoUrl": "存储库 URL",
      "reddit": {
        "id": "客户端 ID",
        "secret": "客户端密钥",
        "agent": "用户代理",
        "searchQueries": "搜索查询",
        "numberOfPosts": "帖子数量"
      }
    },
    "createAPIKey": {
      "label": "创建新的 API 密钥",
      "apiKeyName": "API 密钥名称",
      "chunks": "每个查询处理的块",
      "prompt": "选择活动提示",
      "sourceDoc": "源文档",
      "create": "创建"
    },
    "saveKey": {
      "note": "请保存您的密钥",
      "disclaimer": "这是您的密钥唯一一次展示机会。",
      "copy": "复制",
      "copied": "已复制",
      "confirm": "我已保存密钥"
    },
    "deleteConv": {
      "confirm": "您确定要删除所有对话吗？",
      "delete": "删除"
    },
    "shareConv": {
      "label": "创建用于分享的公共页面",
      "note": "源文档、个人信息和后续对话将保持私密",
      "create": "创建",
      "option": "允许用户进行更多查询。"
    }
  },
  "sharedConv": {
    "subtitle": "使用创建",
    "button": "开始使用 DocsGPT",
    "meta": "DocsGPT 使用 GenAI，请使用资源查看关键信息。"
  },
  "convTile": {
    "share": "分享",
    "delete": "删除",
    "rename": "重命名",
    "deleteWarning": "您确定要删除此对话吗？"
  }
}<|MERGE_RESOLUTION|>--- conflicted
+++ resolved
@@ -86,11 +86,7 @@
       "start": "开始聊天",
       "name": "名称",
       "choose": "选择文件",
-<<<<<<< HEAD
-      "info": "请上传 .pdf, .txt, .rst, .docx, .md, .json, .zip 文件，限 25MB",
-=======
-      "info": "请上传 .pdf, .txt, .rst, .csv, .xlsx, .docx, .md, .html, .epub, .zip 文件，限 25MB",
->>>>>>> c44ff77e
+      "info": "请上传 .pdf, .txt, .rst, .csv, .xlsx, .docx, .md, .html, .epub, .json, .zip 文件，限 25MB",
       "uploadedFiles": "已上传文件",
       "cancel": "取消",
       "train": "训练",

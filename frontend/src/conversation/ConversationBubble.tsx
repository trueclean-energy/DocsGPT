import 'katex/dist/katex.min.css';

import { forwardRef, useRef, useState } from 'react';
import { useTranslation } from 'react-i18next';
import ReactMarkdown from 'react-markdown';
import { useSelector } from 'react-redux';
import { Prism as SyntaxHighlighter } from 'react-syntax-highlighter';
import {
  oneLight,
  vscDarkPlus,
} from 'react-syntax-highlighter/dist/cjs/styles/prism';
import rehypeKatex from 'rehype-katex';
import remarkGfm from 'remark-gfm';
import remarkMath from 'remark-math';

import ChevronDown from '../assets/chevron-down.svg';
import Cloud from '../assets/cloud.svg';
import DocsGPT3 from '../assets/cute_docsgpt3.svg';
import Dislike from '../assets/dislike.svg?react';
import Document from '../assets/document.svg';
import Edit from '../assets/edit.svg';
import Like from '../assets/like.svg?react';
import Link from '../assets/link.svg';
import Sources from '../assets/sources.svg';
import UserIcon from '../assets/user.svg';
import Accordion from '../components/Accordion';
import Avatar from '../components/Avatar';
import CopyButton from '../components/CopyButton';
import Sidebar from '../components/Sidebar';
import SpeakButton from '../components/TextToSpeechButton';
import { useDarkTheme, useOutsideAlerter } from '../hooks';
import {
  selectChunks,
  selectSelectedDocs,
} from '../preferences/preferenceSlice';
import classes from './ConversationBubble.module.css';
import { FEEDBACK, MESSAGE_TYPE } from './conversationModels';
import { ToolCallsType } from './types';
import MermaidRenderer from '../components/MermaidRenderer';

const DisableSourceFE = import.meta.env.VITE_DISABLE_SOURCE_FE || false;

const ConversationBubble = forwardRef<
  HTMLDivElement,
  {
    message?: string;
    type: MESSAGE_TYPE;
    className?: string;
    feedback?: FEEDBACK;
    handleFeedback?: (feedback: FEEDBACK) => void;
    thought?: string;
    sources?: { title: string; text: string; source: string }[];
    toolCalls?: ToolCallsType[];
    retryBtn?: React.ReactElement;
    questionNumber?: number;
    handleUpdatedQuestionSubmission?: (
      updatedquestion?: string,
      updated?: boolean,
      index?: number,
    ) => void;
  }
>(function ConversationBubble(
  {
    message,
    type,
    className,
    feedback,
    handleFeedback,
    thought,
    sources,
    toolCalls,
    retryBtn,
    questionNumber,
    handleUpdatedQuestionSubmission,
  },
  ref,
) {
  const { t } = useTranslation();
  const [isDarkTheme] = useDarkTheme();
  // const bubbleRef = useRef<HTMLDivElement | null>(null);
  const chunks = useSelector(selectChunks);
  const selectedDocs = useSelector(selectSelectedDocs);
  const [isLikeHovered, setIsLikeHovered] = useState(false);
  const [isEditClicked, setIsEditClicked] = useState(false);
  const [isDislikeHovered, setIsDislikeHovered] = useState(false);
  const [isQuestionHovered, setIsQuestionHovered] = useState(false);
  const [editInputBox, setEditInputBox] = useState<string>('');

  const [isLikeClicked, setIsLikeClicked] = useState(false);
  const [isDislikeClicked, setIsDislikeClicked] = useState(false);
  const [activeTooltip, setActiveTooltip] = useState<number | null>(null);
  const [isSidebarOpen, setIsSidebarOpen] = useState<boolean>(false);
  const editableQueryRef = useRef<HTMLDivElement | null>(null);

  useOutsideAlerter(editableQueryRef, () => setIsEditClicked(false), [], true);
  const handleEditClick = () => {
    setIsEditClicked(false);
    handleUpdatedQuestionSubmission?.(editInputBox, true, questionNumber);
  };
  let bubble;
<<<<<<< HEAD
  const renderAttachments = () => {
    if (!attachments || attachments.length === 0) return null;
    return (
      <div className="mt-2 flex flex-wrap gap-2">
        {attachments.map((attachment, index) => (
          <div
            key={index}
            className="flex items-center rounded-md bg-gray-100 px-2 py-1 text-sm dark:bg-gray-700"
          >
            <svg
              className="mr-1 h-4 w-4"
              fill="none"
              stroke="currentColor"
              viewBox="0 0 24 24"
              xmlns="http://www.w3.org/2000/svg"
            >
              <path
                strokeLinecap="round"
                strokeLinejoin="round"
                strokeWidth={2}
                d="M15.172 7l-6.586 6.586a2 2 0 102.828 2.828l6.414-6.586a4 4 0 00-5.656-5.656l-6.415 6.585a6 6 0 108.486 8.486L20.5 13"
              />
            </svg>
            <span>{attachment.fileName}</span>
          </div>
        ))}
      </div>
    );
  };
=======
>>>>>>> 474d700d
  if (type === 'QUESTION') {
    bubble = (
      <div
        onMouseEnter={() => setIsQuestionHovered(true)}
        onMouseLeave={() => setIsQuestionHovered(false)}
      >
        <div
          ref={ref}
          className={`flex flex-row-reverse justify-items-start ${className}`}
        >
          <Avatar
            size="SMALL"
            className="mt-2 text-2xl flex-shrink-0"
            avatar={
              <img className="rounded-full mr-1" width={30} src={UserIcon} />
            }
          />
          {!isEditClicked && (
            <>
              <div className="flex flex-col mr-2">
                <div
                  style={{
                    wordBreak: 'break-word',
                  }}
                  className="text-sm sm:text-base ml-2 mr-2 flex items-center rounded-[28px] bg-gradient-to-b from-medium-purple to-slate-blue py-[14px] px-[19px] text-white max-w-full whitespace-pre-wrap leading-normal"
                >
                  {message}
                </div>
              </div>
              <button
                onClick={() => {
                  setIsEditClicked(true);
                  setEditInputBox(message ?? '');
                }}
                className={`flex-shrink-0 h-fit mt-3 p-2 cursor-pointer rounded-full hover:bg-light-silver dark:hover:bg-[#35363B] flex items-center ${isQuestionHovered || isEditClicked ? 'visible' : 'invisible'}`}
              >
                <img src={Edit} alt="Edit" className="cursor-pointer" />
              </button>
            </>
          )}
          {isEditClicked && (
            <div
              ref={editableQueryRef}
              className="w-full mx-auto bg-transparent p-4 rounded-lg flex flex-col gap-4"
            >
              <textarea
                placeholder={t('conversation.edit.placeholder')}
                onChange={(e) => {
                  setEditInputBox(e.target.value);
                }}
                onKeyDown={(e) => {
                  if (e.key === 'Enter' && !e.shiftKey) {
                    e.preventDefault();
                    handleEditClick();
                  }
                }}
                rows={5}
                value={editInputBox}
                className="w-full resize-none border border-silver dark:border-philippine-grey rounded-3xl px-4 py-3 text-base leading-relaxed text-carbon dark:text-chinese-white dark:bg-raisin-black focus:outline-none"
              />
              <div className="flex items-center justify-end gap-2">
                <button
                  className="px-4 py-2 text-purple-30 text-sm font-semibold hover:text-chinese-black-2 dark:hover:text-[#B9BCBE] hover:bg-gainsboro dark:hover:bg-onyx-2 transition-colors rounded-full"
                  onClick={() => setIsEditClicked(false)}
                >
                  {t('conversation.edit.cancel')}
                </button>
                <button
                  className="rounded-full bg-purple-30 hover:bg-violets-are-blue dark:hover:bg-royal-purple px-4 py-2 text-white text-sm font-medium transition-colors"
                  onClick={handleEditClick}
                >
                  {t('conversation.edit.update')}
                </button>
              </div>
            </div>
          )}
        </div>
      </div>
    );
  } else {
    const preprocessLaTeX = (content: string) => {
      // Replace block-level LaTeX delimiters \[ \] with $$ $$
      const blockProcessedContent = content.replace(
        /\\\[(.*?)\\\]/gs,
        (_, equation) => `$$${equation}$$`,
      );

      // Replace inline LaTeX delimiters \( \) with $ $
      const inlineProcessedContent = blockProcessedContent.replace(
        /\\\((.*?)\\\)/gs,
        (_, equation) => `$${equation}$`,
      );

      return inlineProcessedContent;
    };
    bubble = (
      <div
        ref={ref}
        className={`flex flex-wrap self-start ${className} group flex-col  dark:text-bright-gray`}
      >
        {DisableSourceFE ||
        type === 'ERROR' ||
        sources?.length === 0 ||
        sources?.some((source) => source.source === 'None') ? null : !sources &&
          chunks !== '0' &&
          selectedDocs ? (
          <div className="mb-4 flex flex-col flex-wrap items-start self-start lg:flex-nowrap">
            <div className="my-2 flex flex-row items-center justify-center gap-3">
              <Avatar
                className="h-[26px] w-[30px] text-xl"
                avatar={
                  <img
                    src={Sources}
                    alt={t('conversation.sources.title')}
                    className="h-full w-full object-fill"
                  />
                }
              />
              <p className="text-base font-semibold">
                {t('conversation.sources.title')}
              </p>
            </div>
            <div className="grid grid-cols-2 gap-2 lg:grid-cols-4">
              {Array.from({ length: 4 }).map((_, index) => (
                <div
                  key={index}
                  className="flex h-28 cursor-pointer flex-col items-start gap-1 rounded-[20px] bg-gray-1000 p-4 text-purple-30 hover:bg-[#F1F1F1] hover:text-[#6D3ECC] dark:bg-gun-metal dark:hover:bg-[#2C2E3C] dark:hover:text-[#8C67D7]"
                >
                  <span className="h-px w-10 animate-pulse cursor-pointer rounded-[20px] bg-[#B2B2B2] p-1"></span>
                  <span className="h-px w-24 animate-pulse cursor-pointer rounded-[20px] bg-[#B2B2B2] p-1"></span>
                  <span className="h-px w-16 animate-pulse cursor-pointer rounded-[20px] bg-[#B2B2B2] p-1"></span>
                  <span className="h-px w-32 animate-pulse cursor-pointer rounded-[20px] bg-[#B2B2B2] p-1"></span>
                  <span className="h-px w-24 animate-pulse cursor-pointer rounded-[20px] bg-[#B2B2B2] p-1"></span>
                  <span className="h-px w-20 animate-pulse cursor-pointer rounded-[20px] bg-[#B2B2B2] p-1"></span>
                </div>
              ))}
            </div>
          </div>
        ) : (
          sources && (
            <div className="mb-4 flex flex-col flex-wrap items-start self-start lg:flex-nowrap">
              <div className="my-2 flex flex-row items-center justify-center gap-3">
                <Avatar
                  className="h-[26px] w-[30px] text-xl"
                  avatar={
                    <img
                      src={Sources}
                      alt={t('conversation.sources.title')}
                      className="h-full w-full object-fill"
                    />
                  }
                />
                <p className="text-base font-semibold">
                  {t('conversation.sources.title')}
                </p>
              </div>
              <div className="fade-in ml-3 mr-5 max-w-[90vw] md:max-w-[70vw] lg:max-w-[50vw]">
                <div className="grid grid-cols-2 gap-2 lg:grid-cols-4">
                  {sources?.slice(0, 3)?.map((source, index) => (
                    <div key={index} className="relative">
                      <div
                        className="h-28 cursor-pointer rounded-[20px] bg-gray-1000 p-4 hover:bg-[#F1F1F1] dark:bg-gun-metal dark:hover:bg-[#2C2E3C]"
                        onMouseOver={() => setActiveTooltip(index)}
                        onMouseOut={() => setActiveTooltip(null)}
                      >
                        <p className="ellipsis-text h-12 break-words text-xs">
                          {source.text}
                        </p>
                        <div
                          className={`mt-[14px] flex flex-row items-center gap-[6px] underline-offset-2 ${
                            source.source && source.source !== 'local'
                              ? 'hover:text-[#007DFF] hover:underline dark:hover:text-[#48A0FF]'
                              : ''
                          }`}
                          onClick={() =>
                            source.source && source.source !== 'local'
                              ? window.open(
                                  source.source,
                                  '_blank',
                                  'noopener, noreferrer',
                                )
                              : null
                          }
                        >
                          <img
                            src={Document}
                            alt="Document"
                            className="h-[17px] w-[17px] object-fill"
                          />
                          <p
                            className="mt-[2px] truncate text-xs"
                            title={
                              source.source && source.source !== 'local'
                                ? source.source
                                : source.title
                            }
                          >
                            {source.source && source.source !== 'local'
                              ? source.source
                              : source.title}
                          </p>
                        </div>
                      </div>
                      {activeTooltip === index && (
                        <div
                          className={`absolute left-1/2 z-50 max-h-48 w-40 translate-x-[-50%] translate-y-[3px] rounded-xl bg-[#FBFBFB] p-4 text-black shadow-xl dark:bg-chinese-black dark:text-chinese-silver sm:w-56`}
                          onMouseOver={() => setActiveTooltip(index)}
                          onMouseOut={() => setActiveTooltip(null)}
                        >
                          <p className="max-h-[164px] overflow-y-auto break-words rounded-md text-sm">
                            {source.text}
                          </p>
                        </div>
                      )}
                    </div>
                  ))}
                  {(sources?.length ?? 0) > 3 && (
                    <div
                      className="flex h-28 cursor-pointer flex-col-reverse rounded-[20px] bg-gray-1000 p-4 text-purple-30 hover:bg-[#F1F1F1] hover:text-[#6D3ECC] dark:bg-gun-metal dark:hover:bg-[#2C2E3C] dark:hover:text-[#8C67D7]"
                      onClick={() => setIsSidebarOpen(true)}
                    >
                      <p className="ellipsis-text h-22 text-xs">
                        {t('conversation.sources.view_more', {
                          count: sources?.length ? sources.length - 3 : 0,
                        })}
                      </p>
                    </div>
                  )}
                </div>
              </div>
            </div>
          )
        )}
        {toolCalls && toolCalls.length > 0 && (
          <ToolCalls toolCalls={toolCalls} />
        )}
        {thought && (
          <Thought thought={thought} preprocessLaTeX={preprocessLaTeX} />
        )}
        {message && (
          <div className="flex flex-col flex-wrap items-start self-start lg:flex-nowrap">
            <div className="my-2 flex flex-row items-center justify-center gap-3">
              <Avatar
                className="h-[34px] w-[34px] text-2xl"
                avatar={
                  <img
                    src={DocsGPT3}
                    alt={t('conversation.answer')}
                    className="h-full w-full object-cover"
                  />
                }
              />
              <p className="text-base font-semibold">
                {t('conversation.answer')}
              </p>
            </div>
            <div
              className={`fade-in-bubble ml-2 mr-5 flex max-w-[90vw] rounded-[28px] bg-gray-1000 py-[18px] px-7 dark:bg-gun-metal md:max-w-[70vw] lg:max-w-[50vw] ${
                type === 'ERROR'
                  ? 'relative flex-row items-center rounded-full border border-transparent bg-[#FFE7E7] p-2 py-5 text-sm font-normal text-red-3000  dark:border-red-2000 dark:text-white'
                  : 'flex-col rounded-3xl'
              }`}
            >
              <ReactMarkdown
                className="fade-in whitespace-pre-wrap break-words leading-normal"
                remarkPlugins={[remarkGfm, remarkMath]}
                rehypePlugins={[rehypeKatex]}
                components={{
                  code(props) {
                    const { children, className, node, ref, ...rest } = props;
                    const match = /language-(\w+)/.exec(className || '');
                    const language = match ? match[1] : '';

                    if (language === 'mermaid') {
                      return (
                        <MermaidRenderer
                          isDarkTheme={isDarkTheme}
                          code={String(children)}
                        />
                      );
                    }

                    return match ? (
                      <div className="group relative rounded-[14px] overflow-hidden border border-light-silver dark:border-raisin-black">
                        <div className="flex justify-between items-center px-2 py-1 bg-platinum dark:bg-eerie-black-2">
                          <span className="text-xs font-medium text-just-black dark:text-chinese-white">
                            {language}
                          </span>
                          <CopyButton
                            text={String(children).replace(/\n$/, '')}
                          />
                        </div>
                        <SyntaxHighlighter
                          {...rest}
                          PreTag="div"
                          language={language}
                          style={isDarkTheme ? vscDarkPlus : oneLight}
                          className="!mt-0"
                          customStyle={{
                            margin: 0,
                            borderRadius: 0,
                            scrollbarWidth: 'thin',
                          }}
                        >
                          {String(children).replace(/\n$/, '')}
                        </SyntaxHighlighter>
                      </div>
                    ) : (
                      <code className="whitespace-pre-line rounded-[6px] bg-gray-200 px-[8px] py-[4px] text-xs font-normal dark:bg-independence dark:text-bright-gray">
                        {children}
                      </code>
                    );
                  },
                  ul({ children }) {
                    return (
                      <ul
                        className={`list-inside list-disc whitespace-normal pl-4 ${classes.list}`}
                      >
                        {children}
                      </ul>
                    );
                  },
                  ol({ children }) {
                    return (
                      <ol
                        className={`list-inside list-decimal whitespace-normal pl-4 ${classes.list}`}
                      >
                        {children}
                      </ol>
                    );
                  },
                  table({ children }) {
                    return (
                      <div className="relative overflow-x-auto rounded-lg border border-silver/40 dark:border-silver/40">
                        <table className="w-full text-left text-gray-700 dark:text-bright-gray">
                          {children}
                        </table>
                      </div>
                    );
                  },
                  thead({ children }) {
                    return (
                      <thead className="text-xs uppercase text-gray-900 dark:text-bright-gray bg-gray-50 dark:bg-[#26272E]/50">
                        {children}
                      </thead>
                    );
                  },
                  tr({ children }) {
                    return (
                      <tr className="border-b border-gray-200 dark:border-silver/40 odd:bg-white dark:odd:bg-[#26272E] even:bg-gray-50 dark:even:bg-[#26272E]/50">
                        {children}
                      </tr>
                    );
                  },
                  th({ children }) {
                    return <th className="px-6 py-3">{children}</th>;
                  },
                  td({ children }) {
                    return <td className="px-6 py-3">{children}</td>;
                  },
                }}
              >
                {preprocessLaTeX(message)}
              </ReactMarkdown>
            </div>
          </div>
        )}
        {message && (
          <div className="my-2 ml-2 flex justify-start">
            <div
              className={`relative mr-2  block items-center justify-center lg:invisible 
            ${type !== 'ERROR' ? 'group-hover:lg:visible' : 'hidden'}`}
            >
              <div>
                <CopyButton text={message} />
              </div>
            </div>
            <div
              className={`relative mr-2 block items-center justify-center lg:invisible 
            ${type !== 'ERROR' ? 'group-hover:lg:visible' : 'hidden'}`}
            >
              <div>
                <SpeakButton text={message} />
              </div>
            </div>
            {type === 'ERROR' && (
              <div className="relative mr-2 block items-center justify-center">
                <div>{retryBtn}</div>
              </div>
            )}
            {handleFeedback && (
              <>
                <div
                  className={`relative mr-2 flex items-center justify-center ${
                    feedback === 'LIKE' || isLikeClicked
                      ? 'visible'
                      : 'lg:invisible'
                  } ${type !== 'ERROR' ? 'group-hover:lg:visible' : ''}
  ${feedback === 'DISLIKE' && type !== 'ERROR' ? 'hidden' : ''}`}
                >
                  <div>
                    <div
                      className={`flex items-center justify-center rounded-full p-2 ${
                        isLikeHovered
                          ? 'bg-[#EEEEEE] dark:bg-purple-taupe'
                          : 'bg-[#ffffff] dark:bg-transparent'
                      }`}
                    >
                      <Like
                        className={`cursor-pointer 
                  ${
                    isLikeClicked || feedback === 'LIKE'
                      ? 'fill-white-3000 stroke-purple-30 dark:fill-transparent'
                      : 'fill-none  stroke-gray-4000'
                  }`}
                        onClick={() => {
                          if (feedback === undefined || feedback === null) {
                            handleFeedback?.('LIKE');
                            setIsLikeClicked(true);
                            setIsDislikeClicked(false);
                          } else if (feedback === 'LIKE') {
                            handleFeedback?.(null);
                            setIsLikeClicked(false);
                            setIsDislikeClicked(false);
                          }
                        }}
                        onMouseEnter={() => setIsLikeHovered(true)}
                        onMouseLeave={() => setIsLikeHovered(false)}
                      ></Like>
                    </div>
                  </div>
                </div>

                <div
                  className={`relative mr-2 flex items-center justify-center ${
                    feedback === 'DISLIKE' || isLikeClicked
                      ? 'visible'
                      : 'lg:invisible'
                  } ${type !== 'ERROR' ? 'group-hover:lg:visible' : ''}
  ${feedback === 'LIKE' && type !== 'ERROR' ? 'hidden' : ''}`}
                >
                  <div>
                    <div
                      className={`flex items-center justify-center rounded-full p-2 ${
                        isDislikeHovered
                          ? 'bg-[#EEEEEE] dark:bg-purple-taupe'
                          : 'bg-[#ffffff] dark:bg-transparent'
                      }`}
                    >
                      <Dislike
                        className={`cursor-pointer ${
                          isDislikeClicked || feedback === 'DISLIKE'
                            ? 'fill-white-3000 stroke-red-2000 dark:fill-transparent'
                            : 'fill-none  stroke-gray-4000'
                        }`}
                        onClick={() => {
                          if (feedback === undefined || feedback === null) {
                            handleFeedback?.('DISLIKE');
                            setIsDislikeClicked(true);
                            setIsLikeClicked(false);
                          } else if (feedback === 'DISLIKE') {
                            handleFeedback?.(null);
                            setIsLikeClicked(false);
                            setIsDislikeClicked(false);
                          }
                        }}
                        onMouseEnter={() => setIsDislikeHovered(true)}
                        onMouseLeave={() => setIsDislikeHovered(false)}
                      ></Dislike>
                    </div>
                  </div>
                </div>
              </>
            )}
          </div>
        )}
        {sources && (
          <Sidebar
            isOpen={isSidebarOpen}
            toggleState={(state: boolean) => {
              setIsSidebarOpen(state);
            }}
          >
            <AllSources sources={sources} />
          </Sidebar>
        )}
      </div>
    );
  }
  return bubble;
});

type AllSourcesProps = {
  sources: { title: string; text: string; source: string }[];
};

function AllSources(sources: AllSourcesProps) {
  return (
    <div className="h-full w-full">
      <div className="w-full">
        <p className="text-left text-xl">{`${sources.sources.length} Sources`}</p>
        <div className="mx-1 mt-2 h-[0.8px] w-full rounded-full bg-[#C4C4C4]/40 lg:w-[95%] "></div>
      </div>
      <div className="mt-6 flex h-[90%] w-60 flex-col items-center gap-4 overflow-y-auto sm:w-80">
        {sources.sources.map((source, index) => (
          <div
            key={index}
            className="min-h-32 w-full rounded-[20px] bg-gray-1000 p-4 dark:bg-[#28292E]"
          >
            <span className="flex flex-row">
              <p
                title={source.title}
                className="ellipsis-text break-words text-left text-sm font-semibold"
              >
                {`${index + 1}. ${source.title}`}
              </p>
              {source.source && source.source !== 'local' ? (
                <img
                  src={Link}
                  alt={'Link'}
                  className="h-3 w-3 cursor-pointer object-fill"
                  onClick={() =>
                    window.open(source.source, '_blank', 'noopener, noreferrer')
                  }
                ></img>
              ) : null}
            </span>
            <p className="mt-3 max-h-16 overflow-y-auto break-words rounded-md text-left text-xs text-black dark:text-chinese-silver">
              {source.text}
            </p>
          </div>
        ))}
      </div>
    </div>
  );
}

export default ConversationBubble;

function ToolCalls({ toolCalls }: { toolCalls: ToolCallsType[] }) {
  const [isToolCallsOpen, setIsToolCallsOpen] = useState(false);
  return (
    <div className="mb-4 w-full flex flex-col flex-wrap items-start self-start lg:flex-nowrap">
      <div className="my-2 flex flex-row items-center justify-center gap-3">
        <Avatar
          className="h-[26px] w-[30px] text-xl"
          avatar={
            <img
              src={Sources}
              alt={'ToolCalls'}
              className="h-full w-full object-fill"
            />
          }
        />
        <button
          className="flex flex-row items-center gap-2"
          onClick={() => setIsToolCallsOpen(!isToolCallsOpen)}
        >
          <p className="text-base font-semibold">Tool Calls</p>
          <img
            src={ChevronDown}
            alt="ChevronDown"
            className={`h-4 w-4 transform transition-transform duration-200 dark:invert ${isToolCallsOpen ? 'rotate-180' : ''}`}
          />
        </button>
      </div>
      {isToolCallsOpen && (
        <div className="fade-in ml-3 mr-5 max-w-[90vw] md:max-w-[70vw] lg:max-w-[50vw]">
          <div className="grid grid-cols-1 gap-2">
            {toolCalls.map((toolCall, index) => (
              <Accordion
                key={`tool-call-${index}`}
                title={`${toolCall.tool_name}  -  ${toolCall.action_name.substring(0, toolCall.action_name.lastIndexOf('_'))}`}
                className="w-full rounded-[20px] bg-gray-1000 dark:bg-gun-metal hover:bg-[#F1F1F1] dark:hover:bg-[#2C2E3C]"
                titleClassName="px-6 py-2 text-sm font-semibold"
              >
                <div className="flex flex-col gap-1">
                  <div className="flex flex-col border border-silver dark:border-silver/20 rounded-2xl">
                    <p className="flex flex-row items-center justify-between px-2 py-1 text-sm font-semibold bg-black/10 dark:bg-[#191919] rounded-t-2xl break-words">
                      <span style={{ fontFamily: 'IBMPlexMono-Medium' }}>
                        Arguments
                      </span>{' '}
                      <CopyButton
                        text={JSON.stringify(toolCall.arguments, null, 2)}
                      />
                    </p>
                    <p className="p-2 font-mono text-sm dark:tex dark:bg-[#222327] rounded-b-2xl break-words">
                      <span
                        className="text-black dark:text-gray-400 leading-[23px]"
                        style={{ fontFamily: 'IBMPlexMono-Medium' }}
                      >
                        {JSON.stringify(toolCall.arguments, null, 2)}
                      </span>
                    </p>
                  </div>
                  <div className="flex flex-col border border-silver dark:border-silver/20 rounded-2xl">
                    <p className="flex flex-row items-center justify-between px-2 py-1 text-sm font-semibold bg-black/10 dark:bg-[#191919] rounded-t-2xl break-words">
                      <span style={{ fontFamily: 'IBMPlexMono-Medium' }}>
                        Response
                      </span>{' '}
                      <CopyButton
                        text={JSON.stringify(toolCall.result, null, 2)}
                      />
                    </p>
                    <p className="p-2 font-mono text-sm dark:tex dark:bg-[#222327] rounded-b-2xl break-words">
                      <span
                        className="text-black dark:text-gray-400 leading-[23px]"
                        style={{ fontFamily: 'IBMPlexMono-Medium' }}
                      >
                        {JSON.stringify(toolCall.result, null, 2)}
                      </span>
                    </p>
                  </div>
                </div>
              </Accordion>
            ))}
          </div>
        </div>
      )}
    </div>
  );
}

function Thought({
  thought,
  preprocessLaTeX,
}: {
  thought: string;
  preprocessLaTeX: (content: string) => string;
}) {
  const [isDarkTheme] = useDarkTheme();
  const [isThoughtOpen, setIsThoughtOpen] = useState(true);

  return (
    <div className="mb-4 w-full flex flex-col flex-wrap items-start self-start lg:flex-nowrap">
      <div className="my-2 flex flex-row items-center justify-center gap-3">
        <Avatar
          className="h-[26px] w-[30px] text-xl"
          avatar={
            <img
              src={Cloud}
              alt={'Thought'}
              className="h-full w-full object-fill"
            />
          }
        />
        <button
          className="flex flex-row items-center gap-2"
          onClick={() => setIsThoughtOpen(!isThoughtOpen)}
        >
          <p className="text-base font-semibold">Reasoning</p>
          <img
            src={ChevronDown}
            alt="ChevronDown"
            className={`h-4 w-4 transform transition-transform duration-200 dark:invert ${isThoughtOpen ? 'rotate-180' : ''}`}
          />
        </button>
      </div>
      {isThoughtOpen && (
        <div className="fade-in ml-2 mr-5 max-w-[90vw] md:max-w-[70vw] lg:max-w-[50vw]">
          <div className="rounded-[28px] bg-gray-1000 py-[18px] px-7 dark:bg-gun-metal">
            <ReactMarkdown
              className="fade-in whitespace-pre-wrap break-words leading-normal"
              remarkPlugins={[remarkGfm, remarkMath]}
              rehypePlugins={[rehypeKatex]}
              components={{
                code(props) {
                  const { children, className, node, ref, ...rest } = props;
                  const match = /language-(\w+)/.exec(className || '');
                  const language = match ? match[1] : '';

                  return match ? (
                    <div className="group relative rounded-[14px] overflow-hidden border border-light-silver dark:border-raisin-black">
                      <div className="flex justify-between items-center px-2 py-1 bg-platinum dark:bg-eerie-black-2">
                        <span className="text-xs font-medium text-just-black dark:text-chinese-white">
                          {language}
                        </span>
                        <CopyButton
                          text={String(children).replace(/\n$/, '')}
                        />
                      </div>
                      <SyntaxHighlighter
                        {...rest}
                        PreTag="div"
                        language={language}
                        style={isDarkTheme ? vscDarkPlus : oneLight}
                        className="!mt-0"
                        customStyle={{
                          margin: 0,
                          borderRadius: 0,
                          scrollbarWidth: 'thin',
                        }}
                      >
                        {String(children).replace(/\n$/, '')}
                      </SyntaxHighlighter>
                    </div>
                  ) : (
                    <code className="whitespace-pre-line rounded-[6px] bg-gray-200 px-[8px] py-[4px] text-xs font-normal dark:bg-independence dark:text-bright-gray">
                      {children}
                    </code>
                  );
                },
                ul({ children }) {
                  return (
                    <ul className="list-inside list-disc whitespace-normal pl-4">
                      {children}
                    </ul>
                  );
                },
                ol({ children }) {
                  return (
                    <ol className="list-inside list-decimal whitespace-normal pl-4">
                      {children}
                    </ol>
                  );
                },
                table({ children }) {
                  return (
                    <div className="relative overflow-x-auto rounded-lg border border-silver/40 dark:border-silver/40">
                      <table className="w-full text-left text-gray-700 dark:text-bright-gray">
                        {children}
                      </table>
                    </div>
                  );
                },
                thead({ children }) {
                  return (
                    <thead className="text-xs uppercase text-gray-900 dark:text-bright-gray bg-gray-50 dark:bg-[#26272E]/50">
                      {children}
                    </thead>
                  );
                },
                tr({ children }) {
                  return (
                    <tr className="border-b border-gray-200 dark:border-silver/40 odd:bg-white dark:odd:bg-[#26272E] even:bg-gray-50 dark:even:bg-[#26272E]/50">
                      {children}
                    </tr>
                  );
                },
                th({ children }) {
                  return <th className="px-6 py-3">{children}</th>;
                },
                td({ children }) {
                  return <td className="px-6 py-3">{children}</td>;
                },
              }}
            >
              {preprocessLaTeX(thought ?? '')}
            </ReactMarkdown>
          </div>
        </div>
      )}
    </div>
  );
}<|MERGE_RESOLUTION|>--- conflicted
+++ resolved
@@ -98,38 +98,6 @@
     handleUpdatedQuestionSubmission?.(editInputBox, true, questionNumber);
   };
   let bubble;
-<<<<<<< HEAD
-  const renderAttachments = () => {
-    if (!attachments || attachments.length === 0) return null;
-    return (
-      <div className="mt-2 flex flex-wrap gap-2">
-        {attachments.map((attachment, index) => (
-          <div
-            key={index}
-            className="flex items-center rounded-md bg-gray-100 px-2 py-1 text-sm dark:bg-gray-700"
-          >
-            <svg
-              className="mr-1 h-4 w-4"
-              fill="none"
-              stroke="currentColor"
-              viewBox="0 0 24 24"
-              xmlns="http://www.w3.org/2000/svg"
-            >
-              <path
-                strokeLinecap="round"
-                strokeLinejoin="round"
-                strokeWidth={2}
-                d="M15.172 7l-6.586 6.586a2 2 0 102.828 2.828l6.414-6.586a4 4 0 00-5.656-5.656l-6.415 6.585a6 6 0 108.486 8.486L20.5 13"
-              />
-            </svg>
-            <span>{attachment.fileName}</span>
-          </div>
-        ))}
-      </div>
-    );
-  };
-=======
->>>>>>> 474d700d
   if (type === 'QUESTION') {
     bubble = (
       <div

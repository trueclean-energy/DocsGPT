<<<<<<< HEAD
import { Fragment, useEffect, useRef, useState } from 'react';
import { Helmet } from 'react-helmet';
=======
import { useEffect, useState } from 'react';
>>>>>>> af487824
import { useTranslation } from 'react-i18next';
import { useDispatch, useSelector } from 'react-redux';
import { useNavigate, useParams } from 'react-router-dom';
import ConversationMessages from './ConversationMessages';
import MessageInput from '../components/MessageInput';
import conversationService from '../api/services/conversationService';
<<<<<<< HEAD
import Send from '../assets/send.svg';
import Spinner from '../assets/spinner.svg';
import { selectToken } from '../preferences/preferenceSlice';
import { AppDispatch } from '../store';
import ConversationBubble from './ConversationBubble';
import { Query } from './conversationModels';
=======
>>>>>>> af487824
import {
  addQuery,
  fetchSharedAnswer,
  selectClientAPIKey,
  selectDate,
  selectQueries,
  selectStatus,
  selectTitle,
  setClientApiKey,
  setFetchedData,
  setIdentifier,
  updateQuery,
} from './sharedConversationSlice';
<<<<<<< HEAD
=======
import { useSelector } from 'react-redux';
import { Helmet } from 'react-helmet';
import { formatDate } from '../utils/dateTimeUtils';
>>>>>>> af487824

export const SharedConversation = () => {
  const navigate = useNavigate();
  const { identifier } = useParams(); //identifier is a uuid, not conversationId

  const token = useSelector(selectToken);
  const queries = useSelector(selectQueries);
  const title = useSelector(selectTitle);
  const date = useSelector(selectDate);
  const apiKey = useSelector(selectClientAPIKey);
  const status = useSelector(selectStatus);

  const [input, setInput] = useState('');
  const { t } = useTranslation();
  const dispatch = useDispatch<AppDispatch>();

  const [lastQueryReturnedErr, setLastQueryReturnedErr] = useState(false);

  useEffect(() => {
    identifier && dispatch(setIdentifier(identifier));
  }, []);

  useEffect(() => {
    if (queries.length) {
      queries[queries.length - 1].error && setLastQueryReturnedErr(true);
      queries[queries.length - 1].response && setLastQueryReturnedErr(false); //considering a query that initially returned error can later include a response property on retry
    }
  }, [queries[queries.length - 1]]);

  const fetchQueries = () => {
    identifier &&
      conversationService
        .getSharedConversation(identifier || '', token)
        .then((res) => {
          if (res.status === 404 || res.status === 400)
            navigate('/pagenotfound');
          return res.json();
        })
        .then((data) => {
          if (data.success) {
            dispatch(
              setFetchedData({
                queries: data.queries,
                title: data.title,
                date: formatDate(data.timestamp),
                identifier,
              }),
            );
            data.api_key && dispatch(setClientApiKey(data.api_key));
          }
        });
  };

  const handleQuestionSubmission = () => {
    if (input && status !== 'loading') {
      if (lastQueryReturnedErr) {
        // update last failed query with new prompt
        dispatch(
          updateQuery({
            index: queries.length - 1,
            query: {
              prompt: input,
            },
          }),
        );
        handleQuestion({
          question: queries[queries.length - 1].prompt,
          isRetry: true,
        });
      } else {
        handleQuestion({ question: input });
      }
      setInput('');
    }
  };

  const handleQuestion = ({
    question,
    isRetry = false,
  }: {
    question: string;
    isRetry?: boolean;
  }) => {
    question = question.trim();
    if (question === '') return;
    !isRetry && dispatch(addQuery({ prompt: question })); //dispatch only new queries
    dispatch(fetchSharedAnswer({ question }));
  };
  useEffect(() => {
    fetchQueries();
  }, []);

  return (
    <>
      <Helmet>
        <title>{`DocsGPT | ${title}`}</title>
        <meta name="description" content="Shared conversations with DocsGPT" />
        <meta property="og:title" content={title} />
        <meta
          property="og:description"
          content="Shared conversations with DocsGPT"
        />
        <meta name="twitter:card" content="summary_large_image" />
        <meta name="twitter:title" content={title} />
        <meta
          name="twitter:description"
          content="Shared conversations with DocsGPT"
        />
      </Helmet>
      <div className="flex h-full flex-col items-center justify-between gap-2 overflow-y-hidden dark:bg-raisin-black ">
        <div className="border-b p-2 dark:border-b-silver w-full md:w-9/12 lg:w-8/12 xl:w-8/12 2xl:w-6/12 max-w-[1200px]">
          <h1 className="font-semi-bold text-4xl text-chinese-black dark:text-chinese-silver">
            {title}
          </h1>
          <h2 className="font-semi-bold text-base text-chinese-black dark:text-chinese-silver">
            {t('sharedConv.subtitle')}{' '}
            <a href="/" className="text-[#007DFF]">
              DocsGPT
            </a>
          </h2>
          <h2 className="font-semi-bold text-base text-chinese-black dark:text-chinese-silver">
            {date}
          </h2>
        </div>
        <ConversationMessages
          handleQuestion={handleQuestion}
          handleQuestionSubmission={handleQuestionSubmission}
          queries={queries}
          status={status}
        />
        <div className="flex flex-col items-center gap-4 pb-2 w-full md:w-9/12 lg:w-8/12 xl:w-8/12 2xl:w-6/12 max-w-[1200px]">
          {apiKey ? (
            <MessageInput
              value={input}
              onChange={(e) => setInput(e.target.value)}
              onSubmit={() => handleQuestionSubmission()}
              loading={status === 'loading'}
            />
          ) : (
            <button
              onClick={() => navigate('/')}
              className="w-fit rounded-full bg-purple-30 py-3 px-5 text-white shadow-xl transition-colors duration-200 hover:bg-violets-are-blue mb-14 sm:mb-0"
            >
              {t('sharedConv.button')}
            </button>
          )}

          <p className="text-gray-4000 hidden w-[100vw] self-center bg-transparent py-2 text-center text-xs dark:text-sonic-silver md:inline md:w-full">
            {t('sharedConv.meta')}
          </p>
        </div>
      </div>
    </>
  );
};<|MERGE_RESOLUTION|>--- conflicted
+++ resolved
@@ -1,24 +1,20 @@
-<<<<<<< HEAD
 import { Fragment, useEffect, useRef, useState } from 'react';
 import { Helmet } from 'react-helmet';
-=======
-import { useEffect, useState } from 'react';
->>>>>>> af487824
+
 import { useTranslation } from 'react-i18next';
 import { useDispatch, useSelector } from 'react-redux';
 import { useNavigate, useParams } from 'react-router-dom';
 import ConversationMessages from './ConversationMessages';
 import MessageInput from '../components/MessageInput';
 import conversationService from '../api/services/conversationService';
-<<<<<<< HEAD
+
 import Send from '../assets/send.svg';
 import Spinner from '../assets/spinner.svg';
 import { selectToken } from '../preferences/preferenceSlice';
 import { AppDispatch } from '../store';
 import ConversationBubble from './ConversationBubble';
 import { Query } from './conversationModels';
-=======
->>>>>>> af487824
+
 import {
   addQuery,
   fetchSharedAnswer,
@@ -32,12 +28,7 @@
   setIdentifier,
   updateQuery,
 } from './sharedConversationSlice';
-<<<<<<< HEAD
-=======
-import { useSelector } from 'react-redux';
-import { Helmet } from 'react-helmet';
 import { formatDate } from '../utils/dateTimeUtils';
->>>>>>> af487824
 
 export const SharedConversation = () => {
   const navigate = useNavigate();

--- conflicted
+++ resolved
@@ -48,12 +48,7 @@
             Prompt Name
           </label>
           <Input
-<<<<<<< HEAD
             placeholder={t('modals.prompts.promptName')}
-=======
-            id="new-prompt-name"
-            placeholder="Prompt Name"
->>>>>>> 7218403a
             type="text"
             className="h-10 rounded-lg"
             value={newPromptName}
@@ -141,12 +136,7 @@
             Prompt Name
           </label>
           <Input
-<<<<<<< HEAD
             placeholder={t('modals.prompts.promptName')}
-=======
-            id="edit-prompt-name"
-            placeholder="Prompt Name"
->>>>>>> 7218403a
             type="text"
             className="h-10 rounded-lg"
             value={editPromptName}

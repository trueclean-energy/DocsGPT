--- conflicted
+++ resolved
@@ -188,13 +188,8 @@
     <div className="mt-12">
       <div className="flex flex-col items-start">
         <div className="flex flex-col gap-3">
-<<<<<<< HEAD
           <p className="font-bold text-jet dark:text-bright-gray">
             {t('settings.analytics.filterByChatbot')}
-=======
-          <p className="font-bold text-gray-800 dark:text-bright-gray">
-            Filter by chatbot
->>>>>>> 7218403a
           </p>
           <Dropdown
             size="w-[55vw] sm:w-[360px]"

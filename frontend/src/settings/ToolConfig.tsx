--- conflicted
+++ resolved
@@ -1,9 +1,6 @@
 import React from 'react';
-<<<<<<< HEAD
 import { useSelector } from 'react-redux';
 
-=======
->>>>>>> af487824
 import userService from '../api/services/userService';
 import ArrowLeft from '../assets/arrow-left.svg';
 import CircleCheck from '../assets/circle-check.svg';

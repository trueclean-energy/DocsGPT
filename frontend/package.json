{
  "name": "frontend",
  "private": true,
  "version": "0.0.0",
  "type": "module",
  "scripts": {
    "dev": "vite",
    "build": "tsc && vite build",
    "preview": "vite preview",
    "lint": "eslint ./src --ext .jsx,.js,.ts,.tsx",
    "lint-fix": "eslint ./src --ext .jsx,.js,.ts,.tsx --fix",
    "format": "prettier ./src --write",
    "prepare": "cd .. && husky install frontend/.husky"
  },
  "lint-staged": {
    "**/*.{js,jsx,ts,tsx}": [
      "npm run lint-fix",
      "npm run format"
    ]
  },
  "dependencies": {
    "@reduxjs/toolkit": "^1.9.2",
    "@vercel/analytics": "^0.1.10",
    "i18next": "^23.11.5",
<<<<<<< HEAD
    "i18next-browser-languagedetector": "^8.0.0",
=======
    "prop-types": "^15.8.1",
>>>>>>> a0bb6e37
    "react": "^18.2.0",
    "react-copy-to-clipboard": "^5.1.0",
    "react-dom": "^18.2.0",
    "react-dropzone": "^14.2.3",
    "react-i18next": "^14.1.2",
    "react-markdown": "^8.0.7",
    "react-redux": "^8.0.5",
    "react-router-dom": "^6.8.1",
    "react-syntax-highlighter": "^15.5.0",
    "remark-gfm": "^3.0.0"
  },
  "devDependencies": {
    "@types/react": "^18.0.27",
    "@types/react-dom": "^18.0.10",
    "@types/react-syntax-highlighter": "^15.5.6",
    "@typescript-eslint/eslint-plugin": "^5.51.0",
    "@typescript-eslint/parser": "^5.51.0",
    "@vitejs/plugin-react": "^4.2.1",
    "autoprefixer": "^10.4.13",
    "eslint": "^8.33.0",
    "eslint-config-prettier": "^8.6.0",
    "eslint-config-standard-with-typescript": "^34.0.0",
    "eslint-plugin-import": "^2.27.5",
    "eslint-plugin-n": "^15.6.1",
    "eslint-plugin-prettier": "^4.2.1",
    "eslint-plugin-promise": "^6.1.1",
    "eslint-plugin-react": "^7.32.2",
    "eslint-plugin-unused-imports": "^2.0.0",
    "husky": "^8.0.0",
    "lint-staged": "^13.1.1",
    "postcss": "^8.4.31",
    "prettier": "^2.8.4",
    "prettier-plugin-tailwindcss": "^0.2.2",
    "tailwindcss": "^3.2.4",
    "typescript": "^4.9.5",
    "vite": "^5.0.13",
    "vite-plugin-svgr": "^4.2.0"
  }
}<|MERGE_RESOLUTION|>--- conflicted
+++ resolved
@@ -22,11 +22,8 @@
     "@reduxjs/toolkit": "^1.9.2",
     "@vercel/analytics": "^0.1.10",
     "i18next": "^23.11.5",
-<<<<<<< HEAD
     "i18next-browser-languagedetector": "^8.0.0",
-=======
     "prop-types": "^15.8.1",
->>>>>>> a0bb6e37
     "react": "^18.2.0",
     "react-copy-to-clipboard": "^5.1.0",
     "react-dom": "^18.2.0",

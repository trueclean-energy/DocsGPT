--- conflicted
+++ resolved
@@ -1,17 +1,11 @@
 "use client";
 import React, { useRef } from 'react'
 import DOMPurify from 'dompurify';
-<<<<<<< HEAD
-import styled, { keyframes, ThemeProvider, } from 'styled-components';
-import { PaperPlaneIcon, RocketIcon, ExclamationTriangleIcon, Cross2Icon, } from '@radix-ui/react-icons';
-import { FEEDBACK, MESSAGE_TYPE, Query, Status, WidgetProps } from '../types/index';
-=======
 import styled, { keyframes, css } from 'styled-components';
 import { PaperPlaneIcon, RocketIcon, ExclamationTriangleIcon, Cross2Icon } from '@radix-ui/react-icons';
 import { FEEDBACK, MESSAGE_TYPE, Query, Status, WidgetCoreProps, WidgetProps } from '../types/index';
->>>>>>> 361f6895
 import { fetchAnswerStreaming, sendFeedback } from '../requests/streamingApi';
-import QuerySources from "./QuerySources";
+import { ThemeProvider } from 'styled-components';
 import Like from "../assets/like.svg"
 import Dislike from "../assets/dislike.svg"
 import MarkdownIt from 'markdown-it';
@@ -29,7 +23,6 @@
       bg: "#38383b"
     }
   },
-
   light: {
     bg: '#fff',
     text: '#000',
@@ -56,44 +49,8 @@
     maxHeight: custom.maxHeight || '70vh',
   }),
 };
-<<<<<<< HEAD
-
-
-const Overlay = styled.div`
-  position: fixed;
-  top: 0;
-  left: 0;
-  width: 100%;
-  height: 100%;
-  background-color: rgba(0, 0, 0, 0.5);
-  z-index: 999;
-  transition: opacity 0.5s;
-`
-const WidgetContainer = styled.div<{ modal?: boolean, isOpen?: boolean }>`
-    all: initial;
-    position: fixed;
-    right: ${props => props.modal ? '50%' : '10px'};
-    bottom: ${props => props.modal ? '50%' : '10px'};
-    z-index: 1000;
-    display: none;
-    transform-origin:100% 100%;
-    &.open {
-        animation: createBox 250ms cubic-bezier(0.25, 0.1, 0.25, 1) forwards;
-    }
-    &.close {
-      animation: closeBox 250ms cubic-bezier(0.25, 0.1, 0.25, 1) forwards;
-    }
-    ${props => props.modal &&
-    "transform : translate(50%,50%);"
-  }
-    align-items: center;
-    text-align: left;
-    @keyframes createBox {
-      0% {
-=======
 const createBox = keyframes`
    0% {
->>>>>>> 361f6895
         transform: scale(0.6);
       }
       90% {
@@ -263,7 +220,6 @@
       transition: transform 0.2s ease-in-out;
     }
 `;
-
 const CancelButton = styled.button`
     cursor: pointer;
     position: absolute;
@@ -320,7 +276,6 @@
   scrollbar-width: thin;
   scrollbar-color: #4a4a4a transparent; /* thumb color track color */
 `;
-
 const Feedback = styled.div`
   background-color: transparent;
   font-weight: normal;
@@ -329,7 +284,6 @@
   padding: 6px;
   clear: both;
 `;
-
 const MessageBubble = styled.div<{ type: MESSAGE_TYPE }>`
     display: block;
     font-size: 16px;
@@ -341,7 +295,6 @@
     visibility: visible ;
   }
 `;
-
 const Message = styled.div<{ type: MESSAGE_TYPE }>`
     background: ${props => props.type === 'QUESTION' ?
     'linear-gradient(to bottom right, #8860DB, #6D42C5)' :
@@ -416,7 +369,6 @@
   border-radius: 6px;
   justify-content: space-evenly;
 `
-
 //dot loading animation
 const dotBounce = keyframes`
   0%, 80%, 100% {
@@ -431,7 +383,6 @@
   display: inline-block;
   animation: ${dotBounce} 1s infinite ease-in-out;
 `;
-
 // delay classes as styled components
 const Delay = styled(DotAnimation) <{ delay: number }>`
   animation-delay: ${props => props.delay + 'ms'};
@@ -442,7 +393,6 @@
   display: flex;
   justify-content: space-evenly;
 `;
-
 const StyledInput = styled.input`
   width: 100%;
   border: 1px solid #686877;
@@ -474,7 +424,6 @@
   &:disabled {
     background-image: linear-gradient(to bottom right, #2d938f, #b31877);
   }`;
-
 const HeroContainer = styled.div`
   position: relative;
   width: 90%;
@@ -484,7 +433,6 @@
   margin: 16px auto;
   padding: 2px;
 `;
-
 const HeroWrapper = styled.div`
   display: flex;
   flex-direction: column;
@@ -502,7 +450,6 @@
   margin:0px ;
   padding: 0px;
 `;
-
 const HeroDescription = styled.p`
   color: ${props => props.theme.text};
   font-size: 12px;
@@ -535,12 +482,6 @@
     </HeroContainer>
   );
 };
-<<<<<<< HEAD
-
-
-
-export const DocsGPTWidget = ({
-=======
 export const DocsGPTWidget = (props: WidgetProps) => {
 
   const {
@@ -582,9 +523,8 @@
   )
 }
 export const WidgetCore = ({
->>>>>>> 361f6895
   apiHost = 'https://gptcloud.arc53.com',
-  apiKey = '0d7407f7-a843-42fb-ad83-dd4a213a935d',
+  apiKey = '82962c9a-aa77-4152-94e5-a4f84fd44c6a',
   avatar = 'https://d3dg1063dc54p9.cloudfront.net/cute-docsgpt.png',
   title = 'Get AI assistance',
   description = 'DocsGPT\'s AI Chatbot is here to help',
@@ -593,19 +533,12 @@
   size = 'small',
   theme = 'dark',
   collectFeedback = true,
-<<<<<<< HEAD
-  showSources = true,
-  deafultOpen = false
-}: WidgetProps) => {
-  const [prompt, setPrompt] = React.useState('');
-=======
   isOpen = false,
   prefilledQuery = "",
   handleClose
 }: WidgetCoreProps) => {
   const [prompt, setPrompt] = React.useState<string>("");
   const [mounted, setMounted] = React.useState(false);
->>>>>>> 361f6895
   const [status, setStatus] = React.useState<Status>('idle');
   const [queries, setQueries] = React.useState<Query[]>([]);
   const [conversationId, setConversationId] = React.useState<string | null>(null);
@@ -633,7 +566,6 @@
   const handleUserInterrupt = () => {
     (status === 'loading') && setEventInterrupt(true);
   }
-  
   const scrollToBottom = (element: Element | null) => {
     //recursive function to scroll to the last child of the last child ...
     // to get to the bottom most element
@@ -647,7 +579,6 @@
     const lastChild = element?.children?.[element.children.length - 1]
     lastChild && scrollToBottom(lastChild)
   };
-  
   React.useEffect(() => {
     !eventInterrupt && scrollToBottom(endMessageRef.current);
   }, [queries.length, queries[queries.length - 1]?.response]);
@@ -687,14 +618,14 @@
     try {
       await fetchAnswerStreaming(
         {
-          question,
-          apiKey,
-          apiHost,
+          question: question,
+          apiKey: apiKey,
+          apiHost: apiHost,
           history: queries,
-          conversationId,
+          conversationId: conversationId,
           onEvent: (event: MessageEvent) => {
             const data = JSON.parse(event.data);
-            
+            // check if the 'end' event has been received
             if (data.type === 'end') {
               setStatus('idle');
             }
@@ -707,13 +638,8 @@
               setQueries(updatedQueries);
               setStatus('idle')
             }
-            else if (data.type === 'source') {           
-              const updatedQueries = [...queries];
-              updatedQueries[updatedQueries.length - 1].sources = data.source;
-              setQueries(updatedQueries);    
-              console.log("SOURCE:", data);
-                   
-
+            else if (data.type === 'source') {
+              // handle the case where data type === 'source'
             }
             else {
               const result = data.answer ? data.answer : ''; //Fallback to an empty string if data.answer is undefined
@@ -730,9 +656,11 @@
       updatedQueries[updatedQueries.length - 1].error = 'Something went wrong !'
       setQueries(updatedQueries);
       setStatus('idle')
-    }
-  }
-
+      //setEventInterrupt(false)
+    }
+
+  }
+  // submit handler
   const handleSubmit = async (e: React.FormEvent<HTMLFormElement>) => {
     e.preventDefault();
     await appendQuery(prompt)
@@ -748,7 +676,6 @@
     setPrompt('');
     await stream(userQuery);
   }
-  
   const handleImageError = (event: React.SyntheticEvent<HTMLImageElement, Event>) => {
     event.currentTarget.src = "https://d3dg1063dc54p9.cloudfront.net/cute-docsgpt.png";
   };
@@ -763,117 +690,6 @@
       {isOpen && size === 'large' &&
         <Overlay onClick={handleClose} />
       }
-<<<<<<< HEAD
-      <FloatingButton bgcolor={buttonBg} onClick={handleOpen} hidden={!isFloatingButtonVisible} isAnimatingButton={isAnimatingButton}>
-        <img width={24} src={buttonIcon} />
-        <span>{buttonText}</span>
-      </FloatingButton>
-      <WidgetContainer ref={widgetRef} className={`${size != "large" && (open ? "open" : "close")}`} modal={size == 'large'}>
-        {<StyledContainer isOpen={open}>
-          <div>
-            <CancelButton onClick={handleClose}>
-              <Cross2Icon width={24} height={24} color={theme === 'light' ? 'black' : 'white'} />
-            </CancelButton>
-            <Header>
-              <img style={{ transform: 'translateY(-5px)', maxWidth: "42px", maxHeight: "42px" }} onError={handleImageError} src={avatar} alt='docs-gpt' />
-              <ContentWrapper>
-                <Title>{title}</Title>
-                <Description>{description}</Description>
-              </ContentWrapper>
-            </Header>
-          </div>
-          <Conversation onWheel={handleUserInterrupt} onTouchMove={handleUserInterrupt}>
-            {
-              queries.length > 0 ? queries?.map((query, index) => {
-                return (
-                  <React.Fragment key={index}>
-                    {
-                      query.prompt && <MessageBubble type='QUESTION'>
-                        <Message
-                          type='QUESTION'
-                          ref={(!(query.response || query.error) && index === queries.length - 1) ? endMessageRef : null}>
-                          {query.prompt}
-                        </Message>
-                      </MessageBubble>
-                    }
-                    {
-                      query.response ? <MessageBubble onMouseOver={() => { isBubbleHovered.current = true }} type='ANSWER'>
-                          {showSources && query.sources && (
-                            <QuerySources sources={query.sources}/>
-                          )}
-                                                <Message
-                          type='ANSWER'
-                          ref={(index === queries.length - 1) ? endMessageRef : null}
-                        >
-                          <Markdown
-                            dangerouslySetInnerHTML={{ __html: DOMPurify.sanitize(md.render(query.response)) }}
-                          />
-                        </Message>
-
-                        {collectFeedback &&
-                          <Feedback>
-                            <Like
-                              style={{
-                                stroke: query.feedback == 'LIKE' ? '#8860DB' : '#c0c0c0',
-                                visibility: query.feedback == 'LIKE' ? 'visible' : 'hidden'
-                              }}
-                              fill='none'
-                              onClick={() => handleFeedback("LIKE", index)} />
-                            <Dislike
-                              style={{
-                                stroke: query.feedback == 'DISLIKE' ? '#ed8085' : '#c0c0c0',
-                                visibility: query.feedback == 'DISLIKE' ? 'visible' : 'hidden'
-                              }}
-                              fill='none'
-                              onClick={() => handleFeedback("DISLIKE", index)} />
-                          </Feedback>}
-                      </MessageBubble>
-                        : (<div>
-                          {
-                            query.error ? <ErrorAlert>
-
-                              <ExclamationTriangleIcon width={22} height={22} color='#b91c1c' />
-                              <div>
-                                <h5 style={{ margin: 2 }}>Network Error</h5>
-                                <span style={{ margin: 2, fontSize: '13px' }}>{query.error}</span>
-                              </div>
-                            </ErrorAlert>
-                              : <MessageBubble type='ANSWER'>
-                                <Message type='ANSWER' style={{ fontWeight: 600 }}>
-                                  <DotAnimation>.</DotAnimation>
-                                  <Delay delay={200}>.</Delay>
-                                  <Delay delay={400}>.</Delay>
-                                </Message>
-                              </MessageBubble>
-                          }
-                        </div>
-                      )
-                    }
-                  </React.Fragment>
-                );
-              })
-              : <Hero title={heroTitle} description={heroDescription} theme={theme} />
-            }
-          </Conversation>
-          <div>
-            <PromptContainer
-              onSubmit={handleSubmit}>
-              <StyledInput
-                value={prompt} onChange={(event) => setPrompt(event.target.value)}
-                type='text' placeholder="Ask your question" />
-              <StyledButton
-                disabled={prompt.trim().length == 0 || status !== 'idle'}>
-                <PaperPlaneIcon width={18} height={18} color='white' />
-              </StyledButton>
-            </PromptContainer>
-            <Tagline>
-              Powered by&nbsp;
-              <Hyperlink target='_blank' href='https://www.docsgpt.cloud/'>DocsGPT</Hyperlink>
-            </Tagline>
-          </div>
-        </StyledContainer>}
-      </WidgetContainer>
-=======
       {(
         <WidgetContainer className={`${size !== 'large' ? (isOpen ? "open" : "close") : "modal"}`} modal={size === 'large'}>
           <StyledContainer isOpen={isOpen}>
@@ -978,7 +794,6 @@
         </WidgetContainer>
       )
       }
->>>>>>> 361f6895
     </ThemeProvider>
   )
 }
--- conflicted
+++ resolved
@@ -668,15 +668,9 @@
                     ),
                     404,
                 )
-<<<<<<< HEAD
-            conversation_queries = conversation["queries"][: (shared["first_n_queries"])]
-=======
             conversation_queries = conversation["queries"][
                 : (shared["first_n_queries"])
             ]
-            for query in conversation_queries:
-                query.pop("sources")  ## avoid exposing sources
->>>>>>> e55c68d2
         else:
             return (
                 jsonify(
